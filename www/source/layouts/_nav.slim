#main-nav class="#{layout_class}" data-swiftype-index="false"
  / GLOBAL MESSAGE BANNER
  / Uncomment the layouts/message partial to display the global message
  / IMPORTANT NOTE: When the global message is displayed, add an additional 90px
  / of top padding to #content-outer (for the small breakpoint) in layout.scss
  / or the hero title gets covered by the navigation on mobile devices
  / = partial "layouts/message"

  .main-nav--container.row
    .columns.large-2.main-nav--logo
      a href="/" data-builder-url="#{builder_web_url}"
        h1 habitat
    .columns.large-10.nav.main-nav--links-wrap
      .main-nav--toggle
        = partial "images/icons/icon-nav-toggle.svg"
      ul.main-nav--links
        li.main-nav--link
          a.learn href="/learn" Learn
        li.main-nav--link
          a.docs href="/docs" Docs
        li.main-nav--link
          a.community href="/community" Community
        li.main-nav--link
<<<<<<< HEAD
          a.builder href="/community" Builder
        li.main-nav--link
          a.enterprise href="/enterprise" Enterprise
=======
          a.pricing href="/enterprise" Enterprise
>>>>>>> c173276a
        li.main-nav--link
          a.blog href="/blog" Blog
        li.main-nav--link
          a.download.with-icon href="/docs/install-habitat/" Download
        li.main-nav--link
          a.github.with-icon href="https://github.com/habitat-sh/habitat/" View on GitHub<|MERGE_RESOLUTION|>--- conflicted
+++ resolved
@@ -21,13 +21,7 @@
         li.main-nav--link
           a.community href="/community" Community
         li.main-nav--link
-<<<<<<< HEAD
-          a.builder href="/community" Builder
-        li.main-nav--link
-          a.enterprise href="/enterprise" Enterprise
-=======
           a.pricing href="/enterprise" Enterprise
->>>>>>> c173276a
         li.main-nav--link
           a.blog href="/blog" Blog
         li.main-nav--link
